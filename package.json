{
  "name": "ADARESMANSYS",
<<<<<<< HEAD
  "version": "2.0.5",
=======
  "version": "2.0.6",
>>>>>>> fa77002a
  "private": true,
  "dependencies": {
    "@testing-library/dom": "^10.4.0",
    "@testing-library/jest-dom": "^6.6.3",
    "@testing-library/react": "^16.3.0",
    "@testing-library/user-event": "^13.5.0",
    "bootstrap": "^5.3.6",
    "bootstrap-icons": "^1.13.1",
    "http-proxy-middleware": "^3.0.5",
    "lucide-react": "^0.525.0",
    "react": "^19.1.0",
    "react-bootstrap": "^2.10.10",
    "react-dom": "^19.1.0",
    "react-modal": "^3.16.3",
    "react-router-dom": "^6.28.0",
    "react-scripts": "5.0.1",
    "react-toastify": "^11.0.5",
    "tesseract.js": "^6.0.1",
    "web-vitals": "^2.1.4"
  },
  "scripts": {
    "start": "react-scripts start",
    "start:local": "cross-env REACT_APP_ENV=local react-scripts start",
    "start:dev": "cross-env REACT_APP_ENV=development react-scripts start",
    "start:network": "cross-env HOST=0.0.0.0 react-scripts start",
    "build": "react-scripts build",
    "build:local": "cross-env REACT_APP_ENV=local react-scripts build",
    "build:dev": "cross-env REACT_APP_ENV=development react-scripts build",
    "build:prod": "cross-env REACT_APP_ENV=production react-scripts build",
    "test": "react-scripts test",
    "eject": "react-scripts eject",
    "deploy:feature": "node smart-deploy.js feature",
    "deploy:dev": "node smart-deploy.js dev",
    "deploy:production": "node smart-deploy.js production",
    "deploy:help": "node smart-deploy.js",
    "smart-deploy": "node smart-deploy.js",
    "deploy:feature:patch": "node smart-deploy.js feature/codebaserefactor patch",
    "deploy:feature:minor": "node smart-deploy.js feature/codebaserefactor minor",
    "deploy:feature:major": "node smart-deploy.js feature/codebaserefactor major",
    "deploy:dev:patch": "node smart-deploy.js dev patch",
    "deploy:dev:minor": "node smart-deploy.js dev minor",
    "deploy:dev:major": "node smart-deploy.js dev major",
    "deploy:prod:patch": "node smart-deploy.js production patch",
    "deploy:prod:minor": "node smart-deploy.js production minor",
    "deploy:prod:major": "node smart-deploy.js production major",
    "version:check": "node -e \"console.log('Current version:', require('./package.json').version)\";",
    "pre-deploy": "npm test && npm run build",
    "deploy:quick": "npm run deploy:feature:patch",
    "deploy:status": "git branch --show-current && git status --porcelain"
  },
  "eslintConfig": {
    "extends": [
      "react-app",
      "react-app/jest"
    ],
    "globals": {
      "gtag": "readonly"
    }
  },
  "browserslist": {
    "production": [
      ">0.2%",
      "not dead",
      "not op_mini all"
    ],
    "development": [
      "last 1 chrome version",
      "last 1 firefox version",
      "last 1 safari version"
    ]
  },
  "devDependencies": {
    "cross-env": "^7.0.3"
  }
}<|MERGE_RESOLUTION|>--- conflicted
+++ resolved
@@ -1,10 +1,6 @@
 {
   "name": "ADARESMANSYS",
-<<<<<<< HEAD
-  "version": "2.0.5",
-=======
   "version": "2.0.6",
->>>>>>> fa77002a
   "private": true,
   "dependencies": {
     "@testing-library/dom": "^10.4.0",
